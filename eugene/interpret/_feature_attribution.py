--- conflicted
+++ resolved
@@ -11,7 +11,6 @@
 
 
 def _ism_explain(
-<<<<<<< HEAD
     model: torch.nn.Module, 
     inputs: tuple, 
     ism_type: str = "naive", 
@@ -43,36 +42,6 @@
     -------
     nd.array
         Array of ISM scores
-=======
-    model, 
-    inputs, 
-    ism_type="naive", 
-    score_type="delta", 
-    device=None, 
-    batch_size=None
-):
-    """Wrapper for in silico saturation mutagenesis (ISM) method
-    
-    Parameters
-    ----------
-    model : torch.nn.Module
-        PyTorch model
-    inputs : tuple of torch.Tensor
-        Tuple of forward and reverse inputs
-    ism_type : str, optional
-        Type of ISM method to use, by default "naive"
-    score_type : str, optional
-        Type of score to use, by default "delta"
-    device : str, optional
-        Device to use, by default None
-    batch_size : int, optional
-        Batch size to use, defaults to settings batch size
-    
-    Returns
-    -------
-    tuple of np.ndarray
-        Tuple of forward and reverse ISM scores
->>>>>>> ddebcabf
     """
     batch_size = batch_size if batch_size is not None else settings.batch_size
     device = "cuda" if settings.gpus > 0 else "cpu" if device is None else device
@@ -96,7 +65,6 @@
 
 
 def _grad_explain(
-<<<<<<< HEAD
     model: torch.nn.Module, 
     inputs: tuple,
     target: int = None, 
@@ -121,34 +89,6 @@
         EUGENe will always use a gpu if available
     """
     device = "cuda" if settings.gpus > 0 else "cpu" if device is None else device
-=======
-    model, 
-    inputs, 
-    target=None, 
-    device="cpu"
-):
-    """Wrapper for InputXGradient feature attribution methods
-    
-    Parameters
-    ----------
-    model : torch.nn.Module
-        PyTorch model
-    inputs : tuple of torch.Tensor
-        Tuple of forward and reverse inputs
-    target : int, optional
-        Target class to explain, by default None
-    device : str, optional
-        Device to use, by default "cpu"
-    
-    Returns
-    -------
-    tuple of np.ndarray
-        Tuple of forward and reverse inputxgradient scores
-    """
-    device = device = (
-        "cuda" if settings.gpus > 0 else "cpu" if device is None else device
-    )
->>>>>>> ddebcabf
     model.eval()
     model.to(device)
     grad_explainer = InputXGradient(model)
@@ -173,7 +113,6 @@
 
 
 def _deeplift_explain(
-<<<<<<< HEAD
     model: torch.nn.Module, 
     inputs: tuple,
     ref_type: str = "zero", 
@@ -182,20 +121,10 @@
 ):
     """
     Compute DeepLIFT feature attribution scores using a model on a set of inputs.
-=======
-    model, 
-    inputs, 
-    ref_type="zero", 
-    target=None, 
-    device="cpu"
-):
-    """Wrapper for DeepLIFT feature attribution methods
->>>>>>> ddebcabf
 
     Parameters
     ----------
     model : torch.nn.Module
-<<<<<<< HEAD
         PyTorch model to use for computing DeepLIFT scores.
         Can be a EUGENe trained model or one you trained with PyTorch or PL.
     inputs : tuple
@@ -215,22 +144,6 @@
     -------
     nd.array
         Array of DeepLIFT scores
-=======
-        PyTorch model
-    inputs : tuple of torch.Tensor
-        Tuple of forward and reverse inputs
-    ref_type : str, optional
-        Type of reference to use, by default "zero"
-    target : int, optional
-        Target class to explain, by default None
-    device : str, optional
-        Device to use, by default "cpu"
-
-    Returns
-    -------
-    tuple of np.ndarray
-        Tuple of forward and reverse deeplift scores
->>>>>>> ddebcabf
     """
     if model.strand == "ds":
         raise ValueError("DeepLift currently only works for ss and ts strand models")
@@ -299,7 +212,6 @@
 
 
 def _gradientshap_explain(
-<<<<<<< HEAD
     model: torch.nn.Module,
     inputs: tuple,
     ref_type: str = "zero", 
@@ -308,20 +220,10 @@
 ):
     """
     Compute GradientSHAP feature attribution scores using a model on a set of inputs.
-=======
-    model, 
-    inputs, 
-    ref_type="zero", 
-    target=None, 
-    device="cpu"
-):
-    """Wrapper for GradientSHAP feature attribution methods
->>>>>>> ddebcabf
 
     Parameters
     ----------
     model : torch.nn.Module
-<<<<<<< HEAD
         PyTorch model to use for computing GradientSHAP scores.
     Can be a EUGENe trained model or one you trained with PyTorch or PL.
     inputs : tuple
@@ -343,26 +245,6 @@
         Array of GradientSHAP scores
     """
     device = "cuda" if settings.gpus > 0 else "cpu" if device is None else device
-=======
-        PyTorch model
-    inputs : tuple of torch.Tensor
-        Tuple of forward and reverse inputs
-    ref_type : str, optional
-        Type of reference to use, by default "zero"
-    target : int, optional
-        Target class to explain, by default None
-    device : str, optional
-        Device to use, by default "cpu"
-
-    Returns
-    -------
-    tuple of np.ndarray
-        Tuple of forward and reverse gradientshap scores
-    """   
-    device = device = (
-        "cuda" if settings.gpus > 0 else "cpu" if device is None else device
-    )
->>>>>>> ddebcabf
     model.eval()
     model.to(device)
     gradientshap_explainer = GradientShap(model)
@@ -438,7 +320,6 @@
     abs_value: bool = False,
     **kwargs
 ):
-<<<<<<< HEAD
     """
     Wrapper function for computing feature attribution scores using a model on a set of inputs.
     Allows for computing scores using different methods and different reference types on any task.
@@ -485,33 +366,6 @@
     -------
     nd.array
         Array of feature attribution scores 
-=======
-    """Wrapper for feature attribution methods
-
-    Parameters  
-    ----------
-    model : torch.nn.Module
-        PyTorch model
-    inputs : tuple of torch.Tensor
-        Tuple of forward and reverse inputs
-    saliency_type : str
-        Type of saliency to use
-    target : int, optional
-        Target class to explain, by default None
-    ref_type : str, optional
-        Type of reference to use, by default "zero"
-    device : str, optional
-        Device to use, by default "cpu"
-    batch_size : int, optional
-        Batch size to use, by default None
-    abs_value : bool, optional
-        Whether to take absolute value of scores, by default False
-
-    Returns
-    -------
-    tuple of np.ndarray
-        Tuple of forward and reverse saliency scores
->>>>>>> ddebcabf
     """
     model.eval()
     if saliency_type == "DeepLift":
@@ -555,22 +409,13 @@
     copy: bool = False,
     **kwargs
 ):
-<<<<<<< HEAD
     """
     Wrapper function to compute feature attribution scores for a set of sequences in a SeqData object.
     Allows for computing scores using different methods and different reference types on any task.
-=======
-    """Feature attribution for a SeqData
-
-    This function wraps the nn_expain function to compute feature attribution
-    for all the sequences in a SeqData object. The function will add the
-    feature attribution scores to the SeqData object in the uns key by default
->>>>>>> ddebcabf
 
     Parameters
     ----------
     model : torch.nn.Module
-<<<<<<< HEAD
        PyTorch model to use for computing feature attribution scores.
         Can be a EUGENe trained model or one you trained with PyTorch or PL.
     sdata : SeqData
@@ -616,34 +461,6 @@
     -------
     SeqData
         SeqData object containing the feature attribution scores
-=======
-        PyTorch model
-    sdata : SeqData
-        SeqData object
-    method : str, optional
-        Feature attribution method to use, by default "InputXGradient"
-    target : int, optional
-        Target class to explain, by default None
-    batch_size : int, optional
-        Batch size to use, by default None
-    num_workers : int, optional
-        Number of workers to use, by default None
-    device : str, optional
-        Device to use, by default "cpu"
-    transform_kwargs : dict, optional
-        Keyword arguments to pass to the transform function, by default {}
-    prefix : str, optional
-        Prefix to add to the keys, by default ""
-    suffix : str, optional
-        Suffix to add to the keys, by default ""
-    copy : bool, optional
-        Whether to copy the SeqData object, by default False
-    
-    Returns
-    -------
-    SeqData
-        SeqData object with feature attribution scores if copy is True else None
->>>>>>> ddebcabf
     """
     torch.backends.cudnn.enabled = False
     sdata = sdata.copy() if copy else sdata
